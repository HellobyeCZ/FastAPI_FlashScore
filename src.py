--- conflicted
+++ resolved
@@ -1,4 +1,3 @@
-<<<<<<< HEAD
 import logging
 import logging.config
 import os
@@ -155,23 +154,6 @@
 
     telemetry_logger.info("azure_monitor_configured")
 
-=======
-from fastapi import FastAPI, HTTPException
-from fastapi.encoders import jsonable_encoder
-from functools import lru_cache
-from typing import Any
-
-from fastapi import Depends, FastAPI, Request
-from fastapi.responses import JSONResponse
-
-from app.schemas.errors import APIErrorResponse
-from app.services.odds_client import OddsAPIError, OddsClient, build_odds_client
-
-from app.config import get_settings
-
-from app.schemas.odds import OddsResponse
-from app.services.odds import map_odds_payload
->>>>>>> 23a8406a
 
 app = FastAPI(title="FastAPI Project", version="0.1.0")
 settings = get_settings()
