from functools import lru_cache
from typing import Any

from fastapi import Depends, FastAPI, Request
from fastapi.responses import JSONResponse

from app.schemas.errors import APIErrorResponse
from app.services.odds_client import OddsAPIError, OddsClient, build_odds_client

from app.config import get_settings

app = FastAPI(title="FastAPI Project", version="0.1.0")
settings = get_settings()


@lru_cache()
def _get_odds_client() -> OddsClient:
    return build_odds_client()


def odds_client_dependency() -> OddsClient:
    return _get_odds_client()


@app.on_event("shutdown")
async def shutdown_odds_client() -> None:
    await _get_odds_client().aclose()


@app.exception_handler(OddsAPIError)
async def odds_error_handler(_: Request, exc: OddsAPIError) -> JSONResponse:
    return JSONResponse(status_code=exc.status_code, content={"error": exc.to_dict()})


@app.get("/")
async def root() -> dict[str, str]:
    return {"message": "Hello World"}


<<<<<<< HEAD
@app.get("/odds/{event_id}")
async def get_odds(event_id: str):  # Changed to async def
    url = settings.build_odds_url(event_id)
    headers = settings.default_headers.copy()

    async with httpx.AsyncClient() as client:
        try:
            response = await client.get(url, headers=headers)
            response.raise_for_status()  # Raises an exception for 4XX/5XX responses
            response_json = response.json()
        except httpx.HTTPStatusError as e:
            raise HTTPException(status_code=e.response.status_code, detail=f"HTTP error from external API: {e}")
        except httpx.RequestError as e:
            raise HTTPException(status_code=500, detail=f"Request error to external API: {e}")
        except json.JSONDecodeError as e:
            raise HTTPException(status_code=500, detail=f"JSON decode error from external API: {e}")

    return JSONResponse(content=response_json)

# You can include routers here
# from app.routers import items_router
# app.include_router(items_router.router, prefix="/items", tags=["items"])
=======
@app.get(
    "/odds/{event_id}",
    responses={
        429: {"model": APIErrorResponse, "description": "Rate limited by upstream provider."},
        502: {"model": APIErrorResponse, "description": "Upstream service produced an error."},
        503: {"model": APIErrorResponse, "description": "Upstream service unavailable."},
        504: {"model": APIErrorResponse, "description": "Upstream timeout or connectivity issue."},
    },
)
async def get_odds(event_id: str, client: OddsClient = Depends(odds_client_dependency)) -> JSONResponse:
    data: Any = await client.get_odds(event_id)
    return JSONResponse(content=data)

>>>>>>> c6a143f3

if __name__ == "__main__":
    import uvicorn

    uvicorn.run(app, host="0.0.0.0", port=8000)<|MERGE_RESOLUTION|>--- conflicted
+++ resolved
@@ -37,30 +37,6 @@
     return {"message": "Hello World"}
 
 
-<<<<<<< HEAD
-@app.get("/odds/{event_id}")
-async def get_odds(event_id: str):  # Changed to async def
-    url = settings.build_odds_url(event_id)
-    headers = settings.default_headers.copy()
-
-    async with httpx.AsyncClient() as client:
-        try:
-            response = await client.get(url, headers=headers)
-            response.raise_for_status()  # Raises an exception for 4XX/5XX responses
-            response_json = response.json()
-        except httpx.HTTPStatusError as e:
-            raise HTTPException(status_code=e.response.status_code, detail=f"HTTP error from external API: {e}")
-        except httpx.RequestError as e:
-            raise HTTPException(status_code=500, detail=f"Request error to external API: {e}")
-        except json.JSONDecodeError as e:
-            raise HTTPException(status_code=500, detail=f"JSON decode error from external API: {e}")
-
-    return JSONResponse(content=response_json)
-
-# You can include routers here
-# from app.routers import items_router
-# app.include_router(items_router.router, prefix="/items", tags=["items"])
-=======
 @app.get(
     "/odds/{event_id}",
     responses={
@@ -74,7 +50,6 @@
     data: Any = await client.get_odds(event_id)
     return JSONResponse(content=data)
 
->>>>>>> c6a143f3
 
 if __name__ == "__main__":
     import uvicorn
