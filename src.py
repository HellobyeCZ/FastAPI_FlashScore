--- conflicted
+++ resolved
@@ -1,12 +1,9 @@
-<<<<<<< HEAD
 from fastapi import FastAPI, HTTPException
 from fastapi.encoders import jsonable_encoder
-=======
 from functools import lru_cache
 from typing import Any
 
 from fastapi import Depends, FastAPI, Request
->>>>>>> 5d1d18d2
 from fastapi.responses import JSONResponse
 
 from app.schemas.errors import APIErrorResponse
@@ -45,7 +42,6 @@
     return {"message": "Hello World"}
 
 
-<<<<<<< HEAD
 @app.get("/odds/{event_id}", response_model=OddsResponse)
 async def get_odds(event_id: str):  # Changed to async def
     url = f'https://global.ds.lsapp.eu/odds/pq_graphql?_hash=oce&eventId={event_id}&projectId=1&geoIpCode=CZ&geoIpSubdivisionCode=CZ10'
@@ -81,21 +77,6 @@
 # You can include routers here
 # from app.routers import items_router
 # app.include_router(items_router.router, prefix="/items", tags=["items"])
-=======
-@app.get(
-    "/odds/{event_id}",
-    responses={
-        429: {"model": APIErrorResponse, "description": "Rate limited by upstream provider."},
-        502: {"model": APIErrorResponse, "description": "Upstream service produced an error."},
-        503: {"model": APIErrorResponse, "description": "Upstream service unavailable."},
-        504: {"model": APIErrorResponse, "description": "Upstream timeout or connectivity issue."},
-    },
-)
-async def get_odds(event_id: str, client: OddsClient = Depends(odds_client_dependency)) -> JSONResponse:
-    data: Any = await client.get_odds(event_id)
-    return JSONResponse(content=data)
-
->>>>>>> 5d1d18d2
 
 if __name__ == "__main__":
     import uvicorn
